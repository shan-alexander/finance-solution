//! Utilities for rounding money amounts to the nearest hundredth or ten-thousandth part.

/// Round to four decimal places or the nearest 1/10,000th part.
///
/// This function uses f64::round() which rounds halfway cases away from 0.0.
pub fn round_to_fraction_of_cent(val: f64) -> f64 {
    (val * 10_000.0).round() / 10_000.0
}

/// Round to two decimal places or the nearest 1/100th part.
///
/// This function uses f64::round() which rounds halfway cases away from 0.0.
pub fn round_to_cent(val: f64) -> f64 {
    (val * 100.0).round() / 100.0
}

<<<<<<< HEAD
pub fn assert_f64(val_1: f64, val_2: f64) {
    assert!(val_1.is_finite());
    assert!(val_2.is_finite());
    assert_eq!(round_to_fraction_of_cent(val_1), round_to_fraction_of_cent(val_2));
=======
/// Round to 6 decimal points (ULPS = units of least precision) 
///
/// This function uses f64::round() which rounds halfway cases away from 0.0.
pub fn round_to_ulps6(val: f64) -> f64 {
    (val * 1_000_000.0).round() / 1_000_000.0
}

/// Round to 8 decimal points (ULPS = units of least precision) 
///
/// This function uses f64::round() which rounds halfway cases away from 0.0.
pub fn round_to_ulps8(val: f64) -> f64 {
    (val * 100_000_000.0).round() / 100_000_000.0
>>>>>>> 113d38c6
}

#[cfg(test)]
mod tests {
    use super::*;

    #[test]
    fn test_round_to_fraction_of_cent() {
        assert_eq!(295_489.9418, round_to_fraction_of_cent(295_489.941849));
        assert_eq!(295_489.9418, round_to_fraction_of_cent(295_489.94175));
        assert_ne!(295_489.9418, round_to_fraction_of_cent(295_489.94185));
    }

    #[test]
    fn test_round_to_cent() {
        assert_eq!(295_489.94, round_to_cent(295_489.941849));
        assert_eq!(295_489.94, round_to_cent(295_489.9449));
        assert_ne!(295_489.94, round_to_cent(295_489.9451234));
    }

    #[test]
    fn test_round_to_ulps6() {
        assert_eq!(295_489.941849, round_to_ulps6(295_489.9418494449));
        assert_eq!(295_489.533367, round_to_ulps6(295_489.5333669999999));
        assert_eq!(295_489.945123, round_to_ulps6(295_489.9451229999));
        assert_ne!(295_489.945123, round_to_ulps6(295_489.9451249999));
    }

    #[test]
    fn test_round_to_ulps8() {
        assert_eq!(295_489.94184944, round_to_ulps8(295_489.9418494449));
        assert_eq!(295_489.53336700, round_to_ulps8(295_489.5333669999999));
        assert_eq!(295_489.94512333, round_to_ulps8(295_489.945123329999));
        assert_ne!(295_489.94512333, round_to_ulps8(295_489.9451249999));
    }
}

<|MERGE_RESOLUTION|>--- conflicted
+++ resolved
@@ -14,13 +14,7 @@
     (val * 100.0).round() / 100.0
 }
 
-<<<<<<< HEAD
-pub fn assert_f64(val_1: f64, val_2: f64) {
-    assert!(val_1.is_finite());
-    assert!(val_2.is_finite());
-    assert_eq!(round_to_fraction_of_cent(val_1), round_to_fraction_of_cent(val_2));
-=======
-/// Round to 6 decimal points (ULPS = units of least precision) 
+/// Round to 6 decimal points (ULPS = units of least precision)
 ///
 /// This function uses f64::round() which rounds halfway cases away from 0.0.
 pub fn round_to_ulps6(val: f64) -> f64 {
@@ -32,7 +26,12 @@
 /// This function uses f64::round() which rounds halfway cases away from 0.0.
 pub fn round_to_ulps8(val: f64) -> f64 {
     (val * 100_000_000.0).round() / 100_000_000.0
->>>>>>> 113d38c6
+}
+
+pub fn assert_f64(val_1: f64, val_2: f64) {
+    assert!(val_1.is_finite());
+    assert!(val_2.is_finite());
+    assert_eq!(round_to_fraction_of_cent(val_1), round_to_fraction_of_cent(val_2));
 }
 
 #[cfg(test)]
